--- conflicted
+++ resolved
@@ -285,10 +285,7 @@
   const lastMessage = messages[messages.length - 2] as AIMessage;
   const process_requirement = lastMessage.tool_calls?.[0]?.args?.Process ?? '';
   const technology_requirement = lastMessage.tool_calls?.[0]?.args?.Technology ?? '';
-  
-  let processInfo: any[] = [];
-
-<<<<<<< HEAD
+
   // Use the filtered data from title_matcher instead of recollecting all data
   if (!upstream_process_info || !Array.isArray(upstream_process_info) || upstream_process_info.length === 0) {
     console.error("No valid upstream process information found from title_matcher");
@@ -297,9 +294,9 @@
       all_process_grades: []
     };
   }
-
-  console.log(`Using ${upstream_process_info.length} filtered processes from title_matcher for technical grading`);
-=======
+  
+  let processInfo: any[] = [];
+
   // Check if we have upstream_process_info from title_matcher
   if (!upstream_process_info || upstream_process_info.length === 0) {
     console.log("No upstream_process_info provided from title_matcher, falling back to all processes");
@@ -321,7 +318,8 @@
         console.error(`Error extracting data from sheet ${sheetName}:`, error);
       }
     }
->>>>>>> cb306ba7
+
+  console.log(`Using ${upstream_process_info.length} filtered processes from title_matcher for technical grading`);
 
     console.log(`Collected ${processInfo.length} total processes from all sheets for grading`);
   } else {
@@ -386,7 +384,6 @@
 
   const chain = prompt.pipe(model);
 
-<<<<<<< HEAD
   // Process filtered data in batches
   const processBatches = [];
   const batchSize = 10;
@@ -396,7 +393,26 @@
   }
   
   console.log(`Divided ${upstream_process_info.length} filtered processes into ${processBatches.length} batches for grading`);
-=======
+  
+  // Process each batch and collect results
+  const responses: AIMessage[] = [];
+  
+  for (let i = 0; i < processBatches.length; i++) {
+    const batchProcesses = processBatches[i];
+    console.log(`Grading batch ${i+1}/${processBatches.length} with ${batchProcesses.length} processes`);
+    
+    try {
+      // Call the model for each batch
+      const response = await chain.invoke({ 
+        process_requirement: process_requirement,
+        technology_requirement: technology_requirement,
+        process_info: JSON.stringify(batchProcesses)
+      }) as AIMessage;
+      
+      responses.push(response);
+    } catch (error) {
+      console.error(`Error grading batch ${i+1}:`, error);
+    }
   console.log(`Processing ${processInfo.length} processes concurrently for technical grading`);
   
   // Process concurrently with batching
@@ -447,7 +463,6 @@
   }
   
   console.log(`Total graded processes: ${allGradedProcesses.length} out of ${processInfo.length}`);
->>>>>>> cb306ba7
   
   // Verify all processes were graded
   const gradedProcessUUIDs = new Set(allGradedProcesses.map(process => process.process_UUID));
@@ -462,13 +477,10 @@
   }
   
   return {
-<<<<<<< HEAD
     messages: responses,
     all_process_grades: responses,
-=======
     messages: allResponses,
     all_process_grades: allGradedProcesses,
->>>>>>> cb306ba7
   }
 }
 
@@ -476,10 +488,7 @@
   const { messages, upstream_process_info } = state;
   const lastMessage = messages[messages.length - 2] as AIMessage;
   const geography_requirement = lastMessage.tool_calls?.[0]?.args?.geographicLocation ?? '';
-  
-  let processInfo: any[];
-
-<<<<<<< HEAD
+
   // Use the filtered data from title_matcher
   if (!upstream_process_info || !Array.isArray(upstream_process_info) || upstream_process_info.length === 0) {
     console.error("No valid upstream process information found from title_matcher");
@@ -488,9 +497,9 @@
       all_spatial_grades: []
     };
   }
-
-  console.log(`Using ${upstream_process_info.length} filtered processes from title_matcher for spatial grading`);
-=======
+  
+  let processInfo: any[];
+
   // Check if we have upstream_process_info from title_matcher
   if (!upstream_process_info || upstream_process_info.length === 0) {
     console.log("No upstream_process_info provided from title_matcher, falling back to all processes");
@@ -513,13 +522,13 @@
       }
     }
 
+  console.log(`Using ${upstream_process_info.length} filtered processes from title_matcher for spatial grading`);
     console.log(`Collected ${processInfo.length} total processes from all sheets for spatial grading`);
   } else {
     // Use the filtered upstream_process_info from title_matcher
     processInfo = upstream_process_info;
     console.log(`Using ${processInfo.length} processes filtered by title_matcher for spatial grading`);
   }
->>>>>>> cb306ba7
 
   const prompt = ChatPromptTemplate.fromTemplate(
     `You need to analyze the process for spatial representativeness.
@@ -566,14 +575,9 @@
 
   const chain = prompt.pipe(model);
 
-<<<<<<< HEAD
   // Process filtered data in batches
   const processBatches = [];
   const batchSize = 10;
-  
-  for (let i = 0; i < upstream_process_info.length; i += batchSize) {
-    processBatches.push(upstream_process_info.slice(i, i + batchSize));
-=======
   console.log(`Processing ${processInfo.length} processes concurrently for spatial grading`);
   
   // Process concurrently with batching
@@ -581,6 +585,26 @@
   const allResponses: AIMessage[] = [];
   const allGradedProcesses: any[] = [];
   
+  for (let i = 0; i < upstream_process_info.length; i += batchSize) {
+    processBatches.push(upstream_process_info.slice(i, i + batchSize));
+  }
+  
+  const responses: AIMessage[] = [];
+  
+  for (let i = 0; i < processBatches.length; i++) {
+    const batchProcesses = processBatches[i];
+    console.log(`Spatial grading batch ${i+1}/${processBatches.length} with ${batchProcesses.length} processes`);
+    
+    try {
+      const response = await chain.invoke({ 
+        geography_requirement: geography_requirement,
+        process_info: JSON.stringify(batchProcesses)
+      }) as AIMessage;
+      
+      responses.push(response);
+    } catch (error) {
+      console.error(`Error in spatial grading batch ${i+1}:`, error);
+    }
   // Process in batches
   for (let i = 0; i < processInfo.length; i += batchSize) {
     const currentBatch = processInfo.slice(i, i + batchSize);
@@ -620,7 +644,6 @@
       if (result.response) allResponses.push(result.response);
       if (result.gradedProcess) allGradedProcesses.push(result.gradedProcess);
     }
->>>>>>> cb306ba7
   }
   
   console.log(`Total spatially graded processes: ${allGradedProcesses.length} out of ${processInfo.length}`);
@@ -638,13 +661,10 @@
   }
 
   return {
-<<<<<<< HEAD
     messages: responses,
     all_spatial_grades: responses,
-=======
     messages: allResponses,
     all_spatial_grades: allGradedProcesses,
->>>>>>> cb306ba7
   }
 }
 
@@ -652,10 +672,7 @@
   const { messages, upstream_process_info } = state;
   const lastMessage = messages[messages.length - 2] as AIMessage;
   const time_requirement = lastMessage.tool_calls?.[0]?.args?.timeFrame ?? '';
-  
-  let processInfo: any[];
-
-<<<<<<< HEAD
+
   // Use the filtered data from title_matcher
   if (!upstream_process_info || !Array.isArray(upstream_process_info) || upstream_process_info.length === 0) {
     console.error("No valid upstream process information found from title_matcher");
@@ -664,9 +681,9 @@
       all_time_grades: []
     };
   }
-
-  console.log(`Using ${upstream_process_info.length} filtered processes from title_matcher for time grading`);
-=======
+  
+  let processInfo: any[];
+
   // Check if we have upstream_process_info from title_matcher
   if (!upstream_process_info || upstream_process_info.length === 0) {
     console.log("No upstream_process_info provided from title_matcher, falling back to all processes");
@@ -689,13 +706,13 @@
       }
     }
 
+  console.log(`Using ${upstream_process_info.length} filtered processes from title_matcher for time grading`);
     console.log(`Collected ${processInfo.length} total processes from all sheets for time grading`);
   } else {
     // Use the filtered upstream_process_info from title_matcher
     processInfo = upstream_process_info;
     console.log(`Using ${processInfo.length} processes filtered by title_matcher for time grading`);
   }
->>>>>>> cb306ba7
 
   const prompt = ChatPromptTemplate.fromTemplate(
     `You need to analyze the process for time representativeness.
@@ -735,14 +752,9 @@
 
   const chain = prompt.pipe(model);
 
-<<<<<<< HEAD
   // Process filtered data in batches
   const processBatches = [];
   const batchSize = 10;
-  
-  for (let i = 0; i < upstream_process_info.length; i += batchSize) {
-    processBatches.push(upstream_process_info.slice(i, i + batchSize));
-=======
   console.log(`Processing ${processInfo.length} processes concurrently for time grading`);
   
   // Process concurrently with batching
@@ -750,6 +762,26 @@
   const allResponses: AIMessage[] = [];
   const allGradedProcesses: any[] = [];
   
+  for (let i = 0; i < upstream_process_info.length; i += batchSize) {
+    processBatches.push(upstream_process_info.slice(i, i + batchSize));
+  }
+  
+  const responses: AIMessage[] = [];
+  
+  for (let i = 0; i < processBatches.length; i++) {
+    const batchProcesses = processBatches[i];
+    console.log(`Time grading batch ${i+1}/${processBatches.length} with ${batchProcesses.length} processes`);
+    
+    try {
+      const response = await chain.invoke({ 
+        time_requirement: time_requirement,
+        process_info: JSON.stringify(batchProcesses)
+      }) as AIMessage;
+      
+      responses.push(response);
+    } catch (error) {
+      console.error(`Error in time grading batch ${i+1}:`, error);
+    }
   // Process in batches
   for (let i = 0; i < processInfo.length; i += batchSize) {
     const currentBatch = processInfo.slice(i, i + batchSize);
@@ -789,7 +821,6 @@
       if (result.response) allResponses.push(result.response);
       if (result.gradedProcess) allGradedProcesses.push(result.gradedProcess);
     }
->>>>>>> cb306ba7
   }
   
   console.log(`Total time graded processes: ${allGradedProcesses.length} out of ${processInfo.length}`);
@@ -807,13 +838,10 @@
   }
 
   return {
-<<<<<<< HEAD
     messages: responses,
     all_time_grades: responses,
-=======
     messages: allResponses,
     all_time_grades: allGradedProcesses,
->>>>>>> cb306ba7
   }
 }
 
